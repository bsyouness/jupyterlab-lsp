name: tests
on:
  push:
    branches:
      - master
  pull_request:
    branches:
      - master

defaults:
  run:
    shell: bash -l {0}

env:
  # TODO extract these from files instead
  PY_JLSP_VERSION: 0.9.3
  JS_JLLSP_VERSION: 2.1.2
  JS_JLG2D_VERSION: 1.0.0

  PYTHONUNBUFFERED: 1
  ATEST_RETRIES: 3

  LINKED_EXTENSIONS: >-
    packages/lsp-ws-connection
    packages/code-jumpers
    packages/completion-theme
    packages/theme-vscode
    packages/theme-material

jobs:
  acceptance:
    runs-on: ${{ matrix.os }}-latest
    name: ${{ matrix.os }} py${{ matrix.python }} node${{ matrix.nodejs }}
    strategy:
      # TODO: maybe turn back on
      fail-fast: false
      matrix:
        os: [ubuntu, macos, windows]
        python: [3.6, 3.7, 3.8]
<<<<<<< HEAD
        lab: ['>=2.2.0,<3.0.0a0']
=======
        os: [ubuntu-16.04, macos-10.14, vs2017-win2016]
        lab: ['>=3.0.0rc8,<4.0.0a0']
>>>>>>> 73c4ee36
        include:
          # if using 3.6, use an old node
          - python: 3.6
            # Node 10 end-of-life: April 2021
            nodejs: '>=10,<11.0.0.a0'
          # if using 3.7, use newer node, etc...
          - python: 3.7
            # Node 12 end-of-life: April 2022
            nodejs: '>=12,<13.0.0.a0'
          - python: 3.8
            # Node 14 end-of-life: April 2023
            nodejs: '>=14,<15.0.0.a0'

    steps:
      - uses: actions/checkout@v2

      - name: Set JupyterLab and Node versions
        uses: cschleiden/replace-tokens@v1
        with:
          tokenPrefix: '{'
          tokenSuffix: '}'
          files: '["requirements/github-actions.yml"]'
        env:
          lab: '${{ matrix.lab }}'
          nodejs: '${{ matrix.nodejs }}'

      - name: Cache conda
        uses: actions/cache@v1
        env:
          # Increase this value to reset cache if requirements/github-actions.yml has not changed
          CACHE_NUMBER: 0
        with:
          path: ~/conda_pkgs_dir
          key: ${{ matrix.os }}-${{ matrix.python }}-conda-${{ env.CACHE_NUMBER }}-${{ hashFiles('requirements/github-actions.yml') }}

      - name: Set up Python and conda
        uses: conda-incubator/setup-miniconda@v2
        with:
          python-version: ${{ matrix.python }}
<<<<<<< HEAD
=======
          channels: conda-forge/label/jupyterlab_rc, conda-forge/label/jupyterlab_server_rc, conda-forge, defaults
>>>>>>> 73c4ee36
          channel-priority: true
          auto-activate-base: true
          # activate-environment: jupyterlab-lsp
          environment-file: requirements/github-actions.yml
          auto-update-conda: true
          use-only-tar-bz2: true # needs to be set for caching to work properly

      - name: Describe conda
        shell: bash -l {0}
        run: |
          conda info
          conda list
          conda config --show-sources
          conda config --show
          printenv | sort

      - name: Cache yarn
        uses: actions/cache@v1
        with:
          path: .yarn-packages
          key: yarn-${{ runner.os }}-${{ hashFiles('yarn.lock') }}
          restore-keys: |
            yarn-${{ runner.os }}-
            yarn-

      - name: Install npm dependencies
        run: jlpm --ignore-optional

      - name: Build the extension
        run: jlpm build

      - name: Build python distributions
        run: python setup.py sdist bdist_wheel

      - name: Install python wheel
        run: cd dist && python -m pip install jupyter_lsp-${{ env.PY_JLSP_VERSION }}-py3-none-any.whl --no-deps

      - name: Find out jedi cache location
        id: jedi-cache
        run: python -c 'import jedi; print("::set-output name=dir::" + jedi.settings.cache_directory)'

      - name: Cache jedi cache
        uses: actions/cache@v1
        with:
          path: ${{ steps.jedi-cache.outputs.dir }}
          key: jedi-${{ matrix.os }}-${{ hashFiles('scripts/jedi_cache.py') }}-${{ hashFiles('requirements/github-actions.yml') }}

      - name: Warm up jedi cache
        run: python scripts/jedi_cache.py

      - name: Cache tectonic cache
        uses: actions/cache@v2
        with:
          # locations for: Linux, MacOS, Windows
          path: |
            ~/.cache/Tectonic
            ~/Library/Caches/Tectonic
            %LOCALAPPDATA%/TectonicProject/Tectonic
          key: ${{ runner.os }}-${{ hashFiles('scripts/tectonic_cache.py') }}

      - name: Warm up tectonic cache
        run: python scripts/tectonic_cache.py

      - name: Run frontend unit tests
        if: ${{ !contains(matrix.os, 'windows') }}
        run: jlpm test

      #  js_cov_packages:
      #    - code-jumpers
      #    - jupyterlab-lsp

      #- task: PublishTestResults@2
      #  name: publish frontend test results
      #  inputs:
      #    testResultsFiles: packages/**/junit.xml
      #    testRunTitle: 'Jest ${{ env.name }}${{ python.name }}'
      #    mergeTestResults: true
      #  condition: always()

      #- ${{ each js_package in parameters.js_cov_packages }}:
      #    - task: PublishCodeCoverageResults@1
      #      name: 'publish ${{ js_package }} coverage'
      #      inputs:
      #        codeCoverageTool: Cobertura
      #        summaryFileLocation: 'packages/${{ js_package }}/coverage/cobertura-coverage.xml'
      #      condition: always()

      - name: List server extensions
        run: jupyter serverextension list

      - name: Run python tests
        run: python scripts/utest.py

      - name: Install support packages
        run: jupyter labextension link --debug --no-build ${{ env.LINKED_EXTENSIONS }}

      - name: Install labextensions
        run: jupyter labextension install --debug --no-build packages/jupyterlab-lsp/krassowski-jupyterlab-lsp-${{ env.JS_JLLSP_VERSION }}.tgz

      - name: List labextensions before build
        run: jupyter labextension list

      - name: Build lab
        run: jupyter lab build --debug --dev-build=False --minimize=True

      - name: List labextensions after build
        run: jupyter labextension list

      - name: Run browser tests
        run: python scripts/atest.py --exclude expect:fail

      #- task: PublishTestResults@2
      #  name: publish browser test results
      #  inputs:
      #    testResultsFiles: atest/output/*.xunit.xml
      #    testRunTitle: 'Robot ${{ env.name }}${{ python.name }}'
      #    mergeTestResults: true
      #  condition: always()

      - name: Publish browser test output
        uses: actions/upload-artifact@v2
        with:
          name: ${{ job.status }} Robot ${{ matrix.os }} Python ${{ matrix.python }} ${{ github.run_number }}
          path: ./atest/output
        if: always()<|MERGE_RESOLUTION|>--- conflicted
+++ resolved
@@ -35,14 +35,9 @@
       # TODO: maybe turn back on
       fail-fast: false
       matrix:
-        os: [ubuntu, macos, windows]
         python: [3.6, 3.7, 3.8]
-<<<<<<< HEAD
-        lab: ['>=2.2.0,<3.0.0a0']
-=======
         os: [ubuntu-16.04, macos-10.14, vs2017-win2016]
         lab: ['>=3.0.0rc8,<4.0.0a0']
->>>>>>> 73c4ee36
         include:
           # if using 3.6, use an old node
           - python: 3.6
@@ -82,13 +77,9 @@
         uses: conda-incubator/setup-miniconda@v2
         with:
           python-version: ${{ matrix.python }}
-<<<<<<< HEAD
-=======
-          channels: conda-forge/label/jupyterlab_rc, conda-forge/label/jupyterlab_server_rc, conda-forge, defaults
->>>>>>> 73c4ee36
           channel-priority: true
           auto-activate-base: true
-          # activate-environment: jupyterlab-lsp
+          activate-environment: jupyterlab-lsp
           environment-file: requirements/github-actions.yml
           auto-update-conda: true
           use-only-tar-bz2: true # needs to be set for caching to work properly
