/** The Public API, as exposed in the `main` field of package.json */

/** General public tokens, including lumino Tokens and namespaces */
export * from './tokens';

/** Component- and feature-specific APIs */
export * from './api';

import {
  JupyterFrontEnd,
  JupyterFrontEndPlugin
} from '@jupyterlab/application';
import { ICommandPalette } from '@jupyterlab/apputils';
import { IDocumentManager } from '@jupyterlab/docmanager';
import { IDocumentWidget } from '@jupyterlab/docregistry';
import { ISettingRegistry } from '@jupyterlab/settingregistry';
import { IStatusBar } from '@jupyterlab/statusbar';
import { COMPLETION_THEME_MANAGER } from '@krassowski/completion-theme';
import { plugin as THEME_MATERIAL } from '@krassowski/theme-material';
import { plugin as THEME_VSCODE } from '@krassowski/theme-vscode';
import { Signal } from '@lumino/signaling';

import '../style/index.css';

import { WIDGET_ADAPTER_MANAGER } from './adapter_manager';
import { FILE_EDITOR_ADAPTER } from './adapters/file_editor';
import { NOTEBOOK_ADAPTER } from './adapters/notebook';
import { ContextCommandManager } from './command_manager';
import { StatusButtonExtension } from './components/statusbar';
import { DocumentConnectionManager } from './connection_manager';
import { CODE_EXTRACTORS_MANAGER } from './extractors/manager';
import { IForeignCodeExtractorsRegistry } from './extractors/types';
import { IFeature } from './feature';
import { COMPLETION_PLUGIN } from './features/completion';
import { DIAGNOSTICS_PLUGIN } from './features/diagnostics';
import { HIGHLIGHTS_PLUGIN } from './features/highlights';
import { HOVER_PLUGIN } from './features/hover';
import { JUMP_PLUGIN } from './features/jump_to';
import { RENAME_PLUGIN } from './features/rename';
import { SIGNATURE_PLUGIN } from './features/signature';
import { SYNTAX_HIGHLIGHTING_PLUGIN } from './features/syntax_highlighting';
import { LanguageServerManager } from './manager';
import { CODE_OVERRIDES_MANAGER } from './overrides';
import {
  ICodeOverridesRegistry,
  ILSPCodeOverridesManager
} from './overrides/tokens';
import {
  IAdapterTypeOptions,
  ILSPAdapterManager,
  ILSPCodeExtractorsManager,
  ILSPFeatureManager,
  ILSPLogConsole,
  ILSPVirtualEditorManager,
  PLUGIN_ID,
  TLanguageServerConfigurations
} from './tokens';
import { DEFAULT_TRANSCLUSIONS } from './transclusions/defaults';
<<<<<<< HEAD
import { SYNTAX_HIGHLIGHTING_PLUGIN } from './features/syntax_highlighting';
import { COMPLETION_THEME_MANAGER } from '@krassowski/completion-theme';
import { plugin as THEME_VSCODE } from '@krassowski/theme-vscode';
import { plugin as THEME_MATERIAL } from '@krassowski/theme-material';
import { ITranslator, nullTranslator } from '@jupyterlab/translation';
import { CODE_OVERRIDES_MANAGER } from './overrides';
import IPaths = JupyterFrontEnd.IPaths;
=======
import { CODEMIRROR_VIRTUAL_EDITOR } from './virtual/codemirror_editor';
>>>>>>> 06f1e324
import { LOG_CONSOLE } from './virtual/console';
import { VIRTUAL_EDITOR_MANAGER } from './virtual/editor';

import IPaths = JupyterFrontEnd.IPaths;

export interface IFeatureOptions {
  /**
   * The feature to be registered.
   */
  feature: IFeature;
  /**
   * Identifiers (values of `JupyterFrontEndPlugin.id` field) of the features
   * that your feature wants to disable; use it to override the default feature
   * implementations with your custom implementation (e.g. a custom completer)
   */
  supersedes?: string[];
}

export class FeatureManager implements ILSPFeatureManager {
  features: Array<IFeature> = [];
  private command_managers: Array<ContextCommandManager> = [];
  private command_manager_registered: Signal<
    FeatureManager,
    ContextCommandManager
  >;

  constructor() {
    this.command_manager_registered = new Signal(this);
  }

  register(options: IFeatureOptions): void {
    if (options.supersedes) {
      for (let option of options.supersedes) {
        this.features = this.features.filter(feature => feature.id != option);
      }
    }
    this.features.push(options.feature);

    if (options.feature.commands) {
      for (let command_manager of this.command_managers) {
        command_manager.add(options.feature.commands);
      }
      this.command_manager_registered.connect(
        (feature_manager, command_manager) => {
          command_manager.add(options.feature.commands);
        }
      );
    }
  }

  registerCommandManager(manager: ContextCommandManager) {
    this.command_managers.push(manager);
    this.command_manager_registered.emit(manager);
  }
}

export interface ILSPExtension {
  app: JupyterFrontEnd;
  connection_manager: DocumentConnectionManager;
  language_server_manager: LanguageServerManager;
  feature_manager: ILSPFeatureManager;
  editor_type_manager: ILSPVirtualEditorManager;
  foreign_code_extractors: IForeignCodeExtractorsRegistry;
  code_overrides: ICodeOverridesRegistry;
  console: ILSPLogConsole;
  translator: ITranslator;
}

export class LSPExtension implements ILSPExtension {
  connection_manager: DocumentConnectionManager;
  language_server_manager: LanguageServerManager;
  feature_manager: ILSPFeatureManager;

  constructor(
    public app: JupyterFrontEnd,
    private setting_registry: ISettingRegistry,
    private palette: ICommandPalette,
    documentManager: IDocumentManager,
    paths: IPaths,
    adapterManager: ILSPAdapterManager,
    public editor_type_manager: ILSPVirtualEditorManager,
    private code_extractors_manager: ILSPCodeExtractorsManager,
    private code_overrides_manager: ILSPCodeOverridesManager,
    public console: ILSPLogConsole,
    public translator: ITranslator,
    status_bar: IStatusBar | null
  ) {
    const trans = (translator || nullTranslator).load('jupyterlab-lsp');
    this.language_server_manager = new LanguageServerManager({});
    this.connection_manager = new DocumentConnectionManager({
      language_server_manager: this.language_server_manager,
      console: this.console
    });

    const statusButtonExtension = new StatusButtonExtension({
      language_server_manager: this.language_server_manager,
      connection_manager: this.connection_manager,
      adapter_manager: adapterManager,
      translator_bundle: trans
    });

    if (status_bar !== null) {
      status_bar.registerStatusItem(PLUGIN_ID + ':language-server-status', {
        item: statusButtonExtension.createItem(),
        align: 'left',
        rank: 1,
        isActive: () => adapterManager.isAnyActive()
      });
    } else {
      app.docRegistry.addWidgetExtension('Notebook', statusButtonExtension);
    }

    this.feature_manager = new FeatureManager();

    this.setting_registry
      .load(plugin.id)
      .then(settings => {
        // Store the initial server settings, to be sent asynchronously
        // when the servers are initialized.
        this.connection_manager.initial_configurations = (settings.composite
          .language_servers || {}) as TLanguageServerConfigurations;

        settings.changed.connect(() => {
          this.updateOptions(settings);
        });
      })
      .catch((reason: Error) => {
        console.error(reason.message);
      });

    adapterManager.registerExtension(this);
  }

  registerAdapterType(
    adapterManager: ILSPAdapterManager,
    type: IAdapterTypeOptions<IDocumentWidget>
  ): void {
    let command_manger = new ContextCommandManager({
      adapter_manager: adapterManager,
      app: this.app,
      palette: this.palette,
      tracker: type.tracker,
      suffix: type.name,
      entry_point: type.entrypoint,
      console: this.console,
      ...type.context_menu
    });
    this.feature_manager.registerCommandManager(command_manger);
  }

  get foreign_code_extractors() {
    return this.code_extractors_manager.registry;
  }

  get code_overrides() {
    return this.code_overrides_manager.registry;
  }

  private updateOptions(settings: ISettingRegistry.ISettings) {
    const options = settings.composite;

    const languageServerSettings = (options.language_servers ||
      {}) as TLanguageServerConfigurations;
    this.connection_manager.updateServerConfigurations(languageServerSettings);
  }
}

/**
 * The plugin registration information.
 */
const plugin: JupyterFrontEndPlugin<ILSPFeatureManager> = {
  id: PLUGIN_ID + ':plugin',
  requires: [
    ISettingRegistry,
    ICommandPalette,
    IDocumentManager,
    IPaths,
    ILSPAdapterManager,
    ILSPVirtualEditorManager,
    ILSPCodeExtractorsManager,
    ILSPCodeOverridesManager,
    ILSPLogConsole,
    ITranslator
  ],
  optional: [IStatusBar],
  activate: (app, ...args) => {
    let extension = new LSPExtension(
      app,
      ...(args as [
        ISettingRegistry,
        ICommandPalette,
        IDocumentManager,
        IPaths,
        ILSPAdapterManager,
        ILSPVirtualEditorManager,
        ILSPCodeExtractorsManager,
        ILSPCodeOverridesManager,
        ILSPLogConsole,
        ITranslator,
        IStatusBar | null
      ])
    );
    return extension.feature_manager;
  },
  provides: ILSPFeatureManager,
  autoStart: true
};

const default_features: JupyterFrontEndPlugin<void>[] = [
  JUMP_PLUGIN,
  COMPLETION_PLUGIN,
  SIGNATURE_PLUGIN,
  HOVER_PLUGIN,
  RENAME_PLUGIN,
  HIGHLIGHTS_PLUGIN,
  DIAGNOSTICS_PLUGIN,
  SYNTAX_HIGHLIGHTING_PLUGIN
];

const plugins: JupyterFrontEndPlugin<any>[] = [
  LOG_CONSOLE,
  CODE_EXTRACTORS_MANAGER,
  WIDGET_ADAPTER_MANAGER,
  NOTEBOOK_ADAPTER,
  FILE_EDITOR_ADAPTER,
  VIRTUAL_EDITOR_MANAGER,
  CODEMIRROR_VIRTUAL_EDITOR,
  COMPLETION_THEME_MANAGER,
  THEME_VSCODE,
  THEME_MATERIAL,
  CODE_OVERRIDES_MANAGER,
  plugin,
  ...DEFAULT_TRANSCLUSIONS,
  ...default_features
];

/**
 * Export the plugins as default.
 */
export default plugins;<|MERGE_RESOLUTION|>--- conflicted
+++ resolved
@@ -15,6 +15,7 @@
 import { IDocumentWidget } from '@jupyterlab/docregistry';
 import { ISettingRegistry } from '@jupyterlab/settingregistry';
 import { IStatusBar } from '@jupyterlab/statusbar';
+import { ITranslator, nullTranslator } from '@jupyterlab/translation';
 import { COMPLETION_THEME_MANAGER } from '@krassowski/completion-theme';
 import { plugin as THEME_MATERIAL } from '@krassowski/theme-material';
 import { plugin as THEME_VSCODE } from '@krassowski/theme-vscode';
@@ -56,17 +57,7 @@
   TLanguageServerConfigurations
 } from './tokens';
 import { DEFAULT_TRANSCLUSIONS } from './transclusions/defaults';
-<<<<<<< HEAD
-import { SYNTAX_HIGHLIGHTING_PLUGIN } from './features/syntax_highlighting';
-import { COMPLETION_THEME_MANAGER } from '@krassowski/completion-theme';
-import { plugin as THEME_VSCODE } from '@krassowski/theme-vscode';
-import { plugin as THEME_MATERIAL } from '@krassowski/theme-material';
-import { ITranslator, nullTranslator } from '@jupyterlab/translation';
-import { CODE_OVERRIDES_MANAGER } from './overrides';
-import IPaths = JupyterFrontEnd.IPaths;
-=======
 import { CODEMIRROR_VIRTUAL_EDITOR } from './virtual/codemirror_editor';
->>>>>>> 06f1e324
 import { LOG_CONSOLE } from './virtual/console';
 import { VIRTUAL_EDITOR_MANAGER } from './virtual/editor';
 
