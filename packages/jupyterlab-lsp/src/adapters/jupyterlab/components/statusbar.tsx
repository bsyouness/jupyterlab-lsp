// Copyright (c) Jupyter Development Team.
// Distributed under the terms of the Modified BSD License.
// Based on the @jupyterlab/codemirror-extension statusbar

import React from 'react';

import { VDomRenderer, VDomModel } from '@jupyterlab/apputils';
import '../../../../style/statusbar.css';

import * as SCHEMA from '../../../_schema';

import {
  interactiveItem,
  Popup,
  showPopup,
  TextItem,
  GroupItem
} from '@jupyterlab/statusbar';

import { DefaultIconReact } from '@jupyterlab/ui-components';
import { JupyterLabWidgetAdapter } from '../jl_adapter';
import { VirtualDocument } from '../../../virtual/document';
import { LSPConnection } from '../../../connection';
import { PageConfig } from '@jupyterlab/coreutils';

interface IServerStatusProps {
  server: SCHEMA.LanguageServerSession;
}

function ServerStatus(props: IServerStatusProps) {
  let list = props.server.spec.languages.map((language, i) => (
    <li key={i}>{language}</li>
  ));
  return (
    <div className={'lsp-server-status'}>
      <h5>{props.server.spec.display_name}</h5>
      <ul>{list}</ul>
    </div>
  );
}

export interface IListProps {
  /**
   * A title to display.
   */
  title: string;
  list: any[];
  /**
   * By default the list will be expanded; to change the initial state to collapsed, set to true.
   */
  startCollapsed?: boolean;
}

export interface ICollapsibleListStates {
  isCollapsed: boolean;
}

class CollapsibleList extends React.Component<
  IListProps,
  ICollapsibleListStates
> {
  constructor(props: any) {
    super(props);
    this.state = { isCollapsed: props.startCollapsed || false };

    // This binding is necessary to make `this` work in the callback
    this.handleClick = this.handleClick.bind(this);
  }

  handleClick() {
    this.setState(state => ({
      isCollapsed: !state.isCollapsed
    }));
  }

  render() {
    return (
      <div
        className={
          'lsp-collapsible-list ' +
          (this.state.isCollapsed ? 'lsp-collapsed' : '')
        }
      >
        <h4 onClick={this.handleClick}>
          <span className={'lsp-caret'}></span>
          {this.props.title} ({this.props.list.length})
        </h4>
        <div>{this.props.list}</div>
      </div>
    );
  }
}

class LSPPopup extends VDomRenderer<LSPStatus.Model> {
  constructor(model: LSPStatus.Model) {
    super();
    this.model = model;
    this.addClass('lsp-popover');
  }
  render() {
    if (!this.model) {
      return null;
    }
    const servers_available = this.model.servers_available_not_in_use.map(
<<<<<<< HEAD
      (session: SCHEMA.LanguageServerSession) => (
        <ServerStatus server={session} />
      )
=======
      (session: IServer, i) => <ServerStatus key={i} server={session} />
>>>>>>> 11d536df
    );

    let running_servers = new Array<any>();
    let key = -1;
    for (let [
      session,
      documents_by_language
    ] of this.model.documents_by_server.entries()) {
      key += 1;
      let documents_html = new Array<any>();
      for (let [language, documents] of documents_by_language) {
        // TODO user readable document ids: filename, [cell id]
        // TODO: stop button
        // TODO: add a config buttons next to the language header
        let list = documents.map((document, i) => {
          let connection = this.model.adapter.connection_manager.connections.get(
            document.id_path
          );

          let status = '';
          if (connection.isInitialized) {
            status = 'initialized';
          } else if (connection.isConnected) {
            status = 'connected';
          } else {
            status = 'not connected';
          }

          return (
            <li key={i}>
              {document.id_path}
              <span className={'lsp-document-status'}>
                {status}
                <span
                  className={
                    'lsp-document-status-icon ' +
                    (status === 'initialized'
                      ? 'jp-FilledCircleIcon'
                      : 'jp-CircleIcon')
                  }
                ></span>
              </span>
            </li>
          );
        });

        documents_html.push(
          <div key={key} className={'lsp-documents-by-language'}>
            <h5>
              {language}{' '}
              <span className={'lsp-language-server-name'}>
                ({session.spec.display_name})
              </span>
            </h5>
            <ul>{list}</ul>
          </div>
        );
      }

      running_servers.push(<div key={key}>{documents_html}</div>);
    }

    const missing_languages = this.model.missing_languages.map(
      (language, i) => (
        <div key={i} className={'lsp-missing-server'}>
          {language}
        </div>
      )
    );
    return (
      <div className={'lsp-popover-content'}>
        <div className={'lsp-servers-menu'}>
          <h3 className={'lsp-servers-title'}>LSP servers</h3>
          <div className={'lsp-servers-lists'}>
            {servers_available.length ? (
              <CollapsibleList
                key={'available'}
                title={'Available'}
                list={servers_available}
                startCollapsed={true}
              />
            ) : (
              ''
            )}
            {running_servers.length ? (
              <CollapsibleList
                key={'running'}
                title={'Running'}
                list={running_servers}
              />
            ) : (
              ''
            )}
            {missing_languages.length ? (
              <CollapsibleList
                key={'missing'}
                title={'Missing'}
                list={missing_languages}
              />
            ) : (
              ''
            )}
          </div>
        </div>
        <div className={'lsp-popover-status'}>
          Documentation:{' '}
          <a
            href={
              'https://github.com/krassowski/jupyterlab-lsp/blob/master/LANGUAGESERVERS.md'
            }
            target={'_blank'}
          >
            Language Servers
          </a>
        </div>
      </div>
    );
  }
}

/**
 * StatusBar item.
 */
export class LSPStatus extends VDomRenderer<LSPStatus.Model> {
  protected _popup: Popup = null;
  /**
   * Construct a new VDomRenderer for the status item.
   */
  constructor() {
    super();
    this.model = new LSPStatus.Model();
    this.addClass(interactiveItem);
    this.title.caption = 'LSP status';
  }

  /**
   * Render the status item.
   */
  render() {
    if (!this.model) {
      return null;
    }
    return (
      <GroupItem
        spacing={4}
        title={this.model.long_message}
        onClick={this.handleClick}
      >
        <DefaultIconReact
          name={this.model.status_icon}
          top={'2px'}
          kind={'statusBar'}
          title={'LSP Code Intelligence'}
        />
        <TextItem source={this.model.short_message} />
        <TextItem source={this.model.feature_message} />
      </GroupItem>
    );
  }

  handleClick = () => {
    if (this._popup) {
      this._popup.dispose();
    }
    this._popup = showPopup({
      body: new LSPPopup(this.model),
      anchor: this,
      align: 'left'
    });
  };
}

type StatusCode = 'waiting' | 'initializing' | 'initialized' | 'connecting';

export interface IStatus {
  connected_documents: Set<VirtualDocument>;
  initialized_documents: Set<VirtualDocument>;
  open_connections: Array<LSPConnection>;
  detected_documents: Set<VirtualDocument>;
  status: StatusCode;
}

function collect_documents(
  virtual_document: VirtualDocument
): Set<VirtualDocument> {
  let collected = new Set<VirtualDocument>();
  collected.add(virtual_document);
  for (let foreign of virtual_document.foreign_documents.values()) {
    let foreign_languages = collect_documents(foreign);
    foreign_languages.forEach(collected.add, collected);
  }
  return collected;
}

function collect_languages(virtual_document: VirtualDocument): Set<string> {
  let documents = collect_documents(virtual_document);
  return new Set(
    [...documents].map(document => document.language.toLocaleLowerCase())
  );
}

type StatusMap = Record<StatusCode, string>;

const iconByStatus: StatusMap = {
  waiting: 'refresh',
  initialized: 'running',
  initializing: 'refresh',
  connecting: 'refresh'
};

const shortMessageByStatus: StatusMap = {
  waiting: 'Waiting...',
  initialized: 'Fully initialized',
  initializing: 'Partially initialized',
  connecting: 'Connecting...'
};

export namespace LSPStatus {
  /**
   * A VDomModel for the LSP of current file editor/notebook.
   */
  export class Model extends VDomModel {
    server_extension_status: SCHEMA.ServersResponse = null;

    constructor() {
      super();

      // PathExt.join skips on of the slashes in https://
      let url = PageConfig.getBaseUrl() + 'lsp';
      fetch(url)
        .then(response => {
          // TODO: retry a few times
          if (!response.ok) {
            throw new Error(response.statusText);
          }
          response
            .json()
            .then(
              (data: SCHEMA.ServersResponse) =>
                (this.server_extension_status = data)
            )
            .catch(console.warn);
        })
        .catch(console.error);
    }

    get available_servers(): Array<SCHEMA.LanguageServerSession> {
      return this.server_extension_status.sessions;
    }

    get supported_languages(): Set<string> {
      const languages = new Set<string>();
      for (let server of this.available_servers) {
        for (let language of server.spec.languages) {
          languages.add(language.toLocaleLowerCase());
        }
      }
      return languages;
    }

    private is_server_running(server: SCHEMA.LanguageServerSession): boolean {
      for (let language of server.spec.languages) {
        if (this.detected_languages.has(language.toLocaleLowerCase())) {
          return true;
        }
      }
      return false;
    }

    get documents_by_server(): Map<
      SCHEMA.LanguageServerSession,
      Map<string, VirtualDocument[]>
    > {
      let data = new Map();
      if (!this.adapter) {
        return new Map();
      }

      let main_document = this.adapter.virtual_editor.virtual_document;
      let documents = collect_documents(main_document);

      for (let document of documents.values()) {
        let language = document.language.toLocaleLowerCase();
        let servers = this.available_servers.filter(
          server => server.spec.languages.indexOf(language) !== -1
        );
        if (servers.length > 1) {
          console.warn('More than one server per language for' + language);
        }
        if (servers.length === 0) {
          continue;
        }
        let server = servers[0];

        if (!data.has(server)) {
          data.set(server, new Map<string, VirtualDocument>());
        }

        let documents_map = data.get(server);

        if (!documents_map.has(language)) {
          documents_map.set(language, new Array<VirtualDocument>());
        }

        let documents = documents_map.get(language);
        documents.push(document);
      }
      return data;
    }

    get servers_available_not_in_use(): Array<SCHEMA.LanguageServerSession> {
      return this.available_servers.filter(
        server => !this.is_server_running(server)
      );
    }

    get detected_languages(): Set<string> {
      if (!this.adapter) {
        return new Set<string>();
      }

      let document = this.adapter.virtual_editor.virtual_document;
      return collect_languages(document);
    }

    get missing_languages(): Array<string> {
      // TODO: false negative for r vs R?
      return [...this.detected_languages].filter(
        language => !this.supported_languages.has(language.toLocaleLowerCase())
      );
    }

    get status(): IStatus {
      let connection_manager = this.adapter.connection_manager;
      const detected_documents = connection_manager.documents;
      let connected_documents = new Set<VirtualDocument>();
      let initialized_documents = new Set<VirtualDocument>();

      detected_documents.forEach((document, id_path) => {
        let connection = connection_manager.connections.get(id_path);
        if (!connection) {
          return;
        }

        if (connection.isConnected) {
          connected_documents.add(document);
        }
        if (connection.isInitialized) {
          initialized_documents.add(document);
        }
      });

      // there may be more open connections than documents if a document was recently closed
      // and the grace period has not passed yet
      let open_connections = new Array<LSPConnection>();
      connection_manager.connections.forEach((connection, path) => {
        if (connection.isConnected) {
          open_connections.push(connection);
        }
      });

      let status: StatusCode;
      if (detected_documents.size === 0) {
        status = 'waiting';
        // TODO: instead of detected documents, I should use "detected_documents_with_LSP_servers_available"
      } else if (initialized_documents.size === detected_documents.size) {
        status = 'initialized';
      } else if (connected_documents.size === detected_documents.size) {
        status = 'initializing';
      } else {
        status = 'connecting';
      }

      return {
        open_connections,
        connected_documents,
        initialized_documents,
        detected_documents: new Set([...detected_documents.values()]),
        status
      };
    }

    get status_icon(): string {
      if (!this.adapter) {
        return 'stop';
      }
      return iconByStatus[this.status.status];
    }

    get short_message(): string {
      if (!this.adapter) {
        return 'not initialized';
      }
      return shortMessageByStatus[this.status.status];
    }

    get feature_message(): string {
      return this.adapter ? this.adapter.status_message.message : '';
    }

    get long_message(): string {
      if (!this.adapter) {
        return 'not initialized';
      }
      let status = this.status;
      let msg = '';
      const plural = status.detected_documents.size > 1 ? 's' : '';
      if (status.status === 'waiting') {
        msg = 'Waiting for documents initialization...';
      } else if (status.status === 'initialized') {
        msg = `Fully connected & initialized (${status.detected_documents.size} virtual document${plural})`;
      } else if (status.status === 'initializing') {
        const uninitialized = new Set<VirtualDocument>(
          status.detected_documents
        );
        for (let initialized of status.initialized_documents.values()) {
          uninitialized.delete(initialized);
        }
        // servers for n documents did not respond ot the initialization request
        msg = `Fully connected, but ${uninitialized.size}/${
          status.detected_documents.size
        } virtual document${plural} stuck uninitialized: ${[...uninitialized]
          .map(document => document.id_path)
          .join(', ')}`;
      } else {
        const unconnected = new Set<VirtualDocument>(status.detected_documents);
        for (let connected of status.connected_documents.values()) {
          unconnected.delete(connected);
        }

        msg = `${status.connected_documents.size}/${
          status.detected_documents.size
        } virtual document${plural} connected (${
          status.open_connections.length
        } connections; waiting for: ${[...unconnected]
          .map(document => document.id_path)
          .join(', ')})`;
      }
      return msg;
    }

    get adapter(): JupyterLabWidgetAdapter | null {
      return this._adapter;
    }

    set adapter(adapter: JupyterLabWidgetAdapter | null) {
      const oldAdapter = this._adapter;
      if (oldAdapter !== null) {
        oldAdapter.connection_manager.connected.disconnect(this._onChange);
        oldAdapter.connection_manager.initialized.connect(this._onChange);
        oldAdapter.connection_manager.disconnected.disconnect(this._onChange);
        oldAdapter.connection_manager.closed.disconnect(this._onChange);
        oldAdapter.connection_manager.documents_changed.disconnect(
          this._onChange
        );
        oldAdapter.status_message.changed.connect(this._onChange);
      }

      let onChange = this._onChange.bind(this);
      adapter.connection_manager.connected.connect(onChange);
      adapter.connection_manager.initialized.connect(onChange);
      adapter.connection_manager.disconnected.connect(onChange);
      adapter.connection_manager.closed.connect(onChange);
      adapter.connection_manager.documents_changed.connect(onChange);
      adapter.status_message.changed.connect(onChange);
      this._adapter = adapter;
    }

    private _onChange() {
      this.stateChanged.emit(void 0);
    }

    private _adapter: JupyterLabWidgetAdapter | null = null;
  }
}<|MERGE_RESOLUTION|>--- conflicted
+++ resolved
@@ -102,13 +102,7 @@
       return null;
     }
     const servers_available = this.model.servers_available_not_in_use.map(
-<<<<<<< HEAD
-      (session: SCHEMA.LanguageServerSession) => (
-        <ServerStatus server={session} />
-      )
-=======
-      (session: IServer, i) => <ServerStatus key={i} server={session} />
->>>>>>> 11d536df
+      (session, i) => <ServerStatus key={i} server={session} />
     );
 
     let running_servers = new Array<any>();
