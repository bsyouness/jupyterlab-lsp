--- conflicted
+++ resolved
@@ -1,6 +1,7 @@
 import { VDomModel, VDomRenderer } from '@jupyterlab/apputils';
 import { CodeEditor } from '@jupyterlab/codeeditor';
 import { IDocumentWidget } from '@jupyterlab/docregistry';
+import { TranslationBundle } from '@jupyterlab/translation';
 import { caretDownIcon, caretUpIcon } from '@jupyterlab/ui-components';
 import type * as CodeMirror from 'codemirror';
 import React, { ReactElement } from 'react';
@@ -10,10 +11,6 @@
 import { StatusMessage, WidgetAdapter } from '../../adapters/adapter';
 import { DocumentLocator, focus_on } from '../../components/utils';
 import { FeatureSettings } from '../../feature';
-<<<<<<< HEAD
-import { CodeDiagnostics as LSPDiagnosticsSettings } from '../../_diagnostics';
-import { TranslationBundle } from '@jupyterlab/translation';
-=======
 import { DiagnosticSeverity } from '../../lsp';
 import { IEditorPosition } from '../../positioning';
 import { CodeMirrorVirtualEditor } from '../../virtual/codemirror_editor';
@@ -21,7 +18,6 @@
 import { IVirtualEditor } from '../../virtual/editor';
 
 import '../../../style/diagnostics_listing.css';
->>>>>>> 06f1e324
 
 /**
  * Diagnostic which is localized at a specific editor (cell) within a notebook
